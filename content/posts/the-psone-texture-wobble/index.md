+++
title = 'The PlayStation Texture Wobble'
date = '2025-09-21'
draft = false
toc = true
tocBorder = true
math = true
[params]
  author = "Jordan Emme"
+++

Where I ramble on about the PlayStation texture affine interpolation and a few bits on
how to render a triangle in software. [Some hacky code cobbled together for illustration
purposes](https://github.com/JordanEmme/s0-wren/).

## What's this About?

I just wanted to write a blog post about something funny I have learned relatively recently. If you
have played any PlayStation 1 games, you'll know that the graphics --- the textures in particular
--- seem to always contort and distort in strange ways as the viewing angles of the objects change.
<<<<<<< HEAD
For illustrative purposes, I slapped together a tiny software renderer I wrote which somewhat
emulates this behaviour on a rotating cube. Here is the pixelated output:
=======
For illustrative purposes, I quickly slapped together a tiny software renderer I wrote which
somewhat emulates this behaviour on a rotating cube. Here is the pixelated output:
>>>>>>> edc1e905

{{< video
  src="psone-cube.mp4"
  type="video/mp4"
  preload="auto"
>}}

Notice in particular the jarring distortions along a diagonal of each square face of this cube (this
<<<<<<< HEAD
happens to be the diagonal along which each square is partitioned into two triangles). There are a
few factors that came into play to explain that phenomenon on the original hardware, and I'll
explain the main one here.
=======
happens to be the diagonal along which each square is partitioned into two triangles). Now, I am
not pretending that what I hacked together is a faithful representation of how the PlayStation
does all its rendering, or that that wobble can be attributed to a single factor. That being said,
I did strive to emulate what is the most important reason for that particular behaviour, so I'll
expose this here.
>>>>>>> edc1e905

Should you want to see a more faithful example of PlayStation graphics, do yourself a favour, and
watch a walkthrough of [some classic](https://www.youtube.com/watch?v=sbKBbTqTeT8), or better yet,
go and play some (if you can get past the particular kind of jank that usually came with games of
that particular era that is).

## How Did the PlayStation Compute Texture Coordinates?

To the best of my understanding, the factor which most contributes to the texture wobble effect
in PlayStation 1 games is the way the texture coordinates are being computed. If you know
the basics of how to rasterise a triangle, and what texture coordinates are in the context
of 3D meshes, feel free to jump to subsection about [the PlayStation texture coordinates
computation.](#the-playstation-texture-coordinates-computation) Otherwise, please read on as I try
to make a simple, self-contained, summary of what is needed to understand the issue.

### Basics of Triangle Rasterisation

<<<<<<< HEAD
First, a refresher (or crash-course) on raterisation. I'll only explain what is strictly necessary
for this post to be self contained, but should you want some more details, or
even write your own first renderer, [here is a great first introduction to the
matter](https://github.com/ssloy/tinyrenderer).
=======
First a little refresher (or crash-course) on how 3D is being renderer on screen through
rasterisation. I'll only explain what is strictly necessary for this post to be self contained, but
should you want some more details, or even write your own first renderer, [here is a great first
introduction to the matter](https://github.com/ssloy/tinyrenderer).
>>>>>>> edc1e905

What is rasterisation in our context? It is the act of representing a triangle (or any geometrical
object) in 3D space as a bunch of pixels on a 2D display. Let us make the concepts precise
with some C code (with no regard for performance: I rather try to organise code and data in a
didactic way).

```c
typedef struct vec3 {
  float x;
  float y;
  float z;
} vec3;

typedef struct tri3D {
  vec3 pos[3];
} tri3D;
```

We simply define a triangle in 3D space `tri3D` as three `vec3`s (or `float3` or whatever the hell
you want to name a vector in \\(\mathbb{R}^3).\\)

Displays being 2-dimensional, we have to project these onto a 2D space. Let us not worry about the
actual "physical" properties of our display (resolution, curvature if you have a CRT or a Gamerz™
ultrawide), and model the display by a plane in the 3D space. We'll call it the *screen*. There are
three main steps:

<<<<<<< HEAD
=======
Displays being 2-dimensional, we have to project these onto a 2D space. Let us keep not worry
about the actual "physical" properties of our display (resolution, curvature if you have a CRT or a
Gamerz™ ultrawide), and model the display by a plane in the 3D space. We'll call it the *screen*.
There are three main steps:

>>>>>>> edc1e905
1. Project the triangle to the screen.
1. Compute a *bounding box* for the projected 2D triangle.
1. Determine which pixels in the bounding box are inside the projected triangle and shade them. 


---
{data-content=Projection}

There are many ways to project the three-dimensional *world space* \\(\mathbb{R}^3\\) to the
two-dimensional *screen space*. Of these, the two most notable ones in the domain of computer
graphics are the *orthogonal* projection and the *perspective* projection.

Let us fix some conventions about the orientation and basis of these spaces in order to formalise
these projections.

<<<<<<< HEAD
* The *world space* is the euclidian space \\(\mathbb{R}^3.\\)
* The *camera* (or *observer*) is placed at the origin \\(O.\\)
* The *screen space* is the plane of equation \\(z = 1.\\)
=======
* The *world space* is the euclidian space \\(\mathbb{R}^3\\).
* The *camera* (or *observer*) is placed at the origin \\(O\\).
* The *screen space* is the plane of equation \\(z = 1\\).
>>>>>>> edc1e905
* The world coordinates are expressed in an orthonormal basis (also called *right-handed*).

> __Remark__: The orientation is dependent on some choice of coordinate systems as there is not a
single convention in the world of 3D modeling and computer graphics. Some software assume a direct
(also called right-hand) orientation --- which would be my preference, given this is the most
natural way to do things, mathematically speaking --- and some assume a left-hand orientation. My
code exhibits an unusual choice, with \\(x\\) pointing right,  \\(y\\) pointing down, and \\(z\\)
pointing forward. This makes the \\(xy\\) orientation consistent with the canonical display
orientation (inherited from scanlines era), the look position to be positive, and the overall
coordinate system to be direct.

In this context, the orthogonal projection is the function:
\\[
\begin{align*}
p:\mathbb{R}^3 &\rightarrow \mathbb{R}^3 \\\
     (x, y, z)&\mapsto     (x, y, 1) 
\end{align*}
\\]

This can be a very useful in certain cases, in particular in 2D games where you still want some
depth information between your sprite but don't want that to be reflected in any perspective in
the rendering.

For a 3D game to provide a sense of depth and distances however, we need to use a perspective
projection as illustrated below.

![projection](projection.png)

In this instance, the projection is:
<<<<<<< HEAD

=======
>>>>>>> edc1e905
\\[
\begin{align*}
p:\mathbb{R}^3\setminus P_z &\rightarrow \mathbb{R}^3 \\\
     (x, y, z)&\mapsto     \left(\frac{x}{z}, \frac{y}{z} , 1\right) 
\end{align*}
\\]

where \\(P_z\\) is the plane \\(\left\\{ (x, y, 0) \ | \ (x, y) \in \mathbb{R}^2 \right\\}.\\)

> __Remark__: Note that we need to impose \\(z \neq 0\\) in world space. This is fine, as we don't
want to render things too close to the camera anyways.

When coding this projection, we should also store the value \\(\frac{1}{z}\\), as we are going to
need it later. The \\(z\\) coordinate being always \\(1\\) after the projection, we can store it
there without needing additional data.

```c
vec3 proj(vec3 v) {
  float w = 1.f / v.z;
  return (vec3) {.x = v.x * w, .y = v.y * w, .z = w};
}  
```

---
{data-content="Bounding Box"}

Now we have some projected coordinates --- as well as the *weight* \\(w = \frac{1}{z}\\) --- we
need to figure out which pixels to shade. The idea is to bound the projected triangle in a *bounding
box* so as to only check the pixels in that box against the projected triangle. So we need this kind
of data:

```c
typedef struct BBox {
  uint16_t minRow;
  uint16_t maxRow;
  uint16_t minCol;
  uint16_t maxCol;
} BBox;
```

---
{data-content="Checking if a Point is in a Triangle"}

We want to check for every pixel in the bounding box whether they are in the projected triangle.
<<<<<<< HEAD
If it is in we shade it, else, we ignore it.

To check whether a point \\(P\\) in \\(\mathbb{R}^2\\) is in a non-degenerate triangle \\(ABC\\)
we need to express the coordinates of \\(P\\) as a weighed average of the coordinates of \\(A\\),
\\(B\\), and \\(C.\\)
=======
If it is in we shade it, else, we ignore it. To check whether a point \\(P\\)
in \\(\mathbb{R}^2\\) is in a non-degenerate triangle \\(ABC\\) we need to express the
coordinates of \\(P\\) as a weighed average of the coordinates of \\(A\\), \\(B\\), and \\(C\\).
>>>>>>> edc1e905

More formally, say our plane has origin \\(O\\), then

\\[
\exists!\ (m_A, m_B, m_C) \in \mathbb{R}^3 \setminus \left\\{(0,0,0)\right\\},\quad \left\\{
\begin{align*}
&\overrightarrow{OP} =  m_A \overrightarrow{OA} + m_B \overrightarrow{OB} + m_C \overrightarrow{OC}
\\\
&\text{and} \\\
& m_A + m_B + m_C = 1.
\end{align*}
\right.
\\]

<<<<<<< HEAD
These three quantities \\(\left(m_A, m_B, m_C\right)\\) are the *barycentric coordinates* of \\(P\\)
in the plane defined by the triangle \\(ABC.\\) These coordinates satisfy a property which is of
=======
These three quantities \\(\left(m_A, m_B, m_C\right)\\) are the barycentric coordinates of \\(P\\)
in the plane defined by the triangle \\(ABC\\). These coordinate satisfy a property which is of
>>>>>>> edc1e905
interest to us:

\\[
P \in ABC \Leftrightarrow m_A \geq 0 \ \text{and} \ m_B \geq 0 \ \text{and} \ m_C \geq 0.
\\]

<<<<<<< HEAD
Thus we only need to compute these coordinates to be able to determine whether a point falls inside
or outside the triangle. There are many ways to compute them, but we'll just admit the following
=======
Thus we only need to compute these coordinate to be able to determine whether a point falls inside
or outside the triangle. We can derive these in several ways, but we'll just admit the following
>>>>>>> edc1e905
formula, chosen by virtue of its symmetry and ease of computation:

> ##### Barycentric Coordinates Formula
> \\[
> \begin{aligned}
> m_A &= \frac{\text{SignedArea}(PBC)}{\text{SignedArea}(ABC)}, \\\
> m_B &= \frac{\text{SignedArea}(APC)}{\text{SignedArea}(ABC)}, \\\
> m_C &= \frac{\text{SignedArea}(ABP)}{\text{SignedArea}(ABC)}. 
> \end{aligned}
> \\]

Here, the [signed area](https://en.wikipedia.org/wiki/Signed_area) of a triangle \\(ABC\\) is the
determinant of a \\(3\times 3\\) matrix as follows:

> ##### Signed Area Formula
> \\[
> \text{SignedArea}(ABC) = \frac12 \left|
> \begin{array}{ccc}
> x_A & y_A & 1 \\\
> x_B & y_B & 1 \\\
> x_C & y_C & 1 
> \end{array}
> \right|.
> \\]

> __Remark__: Although only the signs of the barycentric coordinates are needed now, we will also
need the values later, so we might as well compute them at that earlier stage.

---
{data-content="A Quick Word on Depth"}

<<<<<<< HEAD
Lastly, we need to talk about *depth*, as it is both fundamental to rasterisation, and relevant to
the PlayStation's hardware shortcomings.
=======
I won't get into too much detail here, as at that point, we already have all that is necessary to
understand the issue with the PlayStation texturing. That being said, I'll just say two words about
*depth*, as it is both fundamental to rasterisation, and relevant to the PlayStation's hardware
shortcomings.
>>>>>>> edc1e905

If your scene contains more than one triangle, it is plausible that one is in front of another
from the point of view of the camera. In that case, some pixel may need shading more than once, so
how can we choose which shade is the appropriate one?

Well, the appropriate pixel is the one from the triangle we can actually see, *i.e.* the one closest
<<<<<<< HEAD
to us: it is the one with the smallest (positive) *depth* \\(z\\)!
=======
to us: it is the one with the smallest *depth* \\(z\\)!
>>>>>>> edc1e905

A standard method is to cache the depths of the pixels we have already encountered and check against
it for each pixel. If we already have a depth value at that pixel position, and it's smaller than
the current depth, we do nothing: there is something in front of it. Else, we draw it and update the
cache appropriately.

These days, GPUs have dedicated hardware for this cache, called the *z-buffer*, so game and engine
devs need not be concerned about it in the same way that Playstation era devs did, as they had to
<<<<<<< HEAD
program that buffer themselves, in software. Yes, for 3D games, on a console advertised as
3D-first. Bummer...
=======
program that buffer themselves, in software.
>>>>>>> edc1e905

---
{data-content="Summary"}

Here is a crude code overview of the procedure thus far.

```c
for (size_t i = 0; i < numTriangles; ++i) {
  tri3D tri = triangles[i];
  tri3D projTri;
  BBox box = {NUM_ROW, 0, NUM_COL, 0};
  for (int j = 0; j < 3; ++ j) {
    vec3 vertPos = tri.pos[j];

    vec3 projPos;
    float w = 1.f / vertPos.z;
    projPos.x = w * vertPos.x;
    projPos.y = w * vertPos.y;
    projPos.z = w;

    projTri.pos[j] = projPos;
    update_box(&box, vertPos.x, vertPos.y);
  }

  for (int row = box.minRow; row <= box.maxRow, ++row) {
    for (int col = box.minCol; col <= box.maxCol, ++col) {
      if (pixel_is_in_tri(row, col, projTri)) {
        float depth = get_z(row, col, projTri);
        if (depth < zBuff[row * NUM_COL + col]) {
          shade(row, col, projTri);        
          zBuff[row * NUM_COL + col] = depth;
        }
      }
    }
  }
}
```

Let us dig a bit more into what should happen in that `shade` function in the next section.

### How Texturing Works

OK! Now we know which pixels needs shading, but we don't know what colour to actually chose and
how...

There are many factors at play here, but we are solely focusing on texturing, *i.e.* mapping a 2D
image/pattern onto our 3D model.

The formal way to look at this is through surface parametrisation. You can find an overview
[here](https://graphics.stanford.edu/courses/cs468-05-fall/Papers/param-survey.pdf)
if you are interested and willing. Knowing the theory is definitely useful, especially
for its other notable uses in graphics and modeling, such as parametrised curves and
surfaces like [Bézier curves](https://en.wikipedia.org/wiki/B%C3%A9zier_curve) and
[NURBS](https://en.wikipedia.org/wiki/Non-uniform_rational_B-spline)) which are ubiquitous in these
domains.

<<<<<<< HEAD
Here, however, here we are only interested in mapping textures onto triangles. So we'll take a
=======
Here, however, here we are just interested in mapping textures onto triangles. So we'll take a
>>>>>>> edc1e905
shortcut.

We need to add some additional data to our triangles:

```c
typedef struct vec2 {
  float u;
  float v;
} vec2;

typedef struct tri3D {
  vec3 pos[3];
  vec2 tex[3]; // extend struct with texture coordinates
} tri3D;
```

Now, each triangle vertex is mapped to a 2D coordinate, *i.e.* a specific point on an image. This
is enough to define a mapping to the whole triangle. It can be done in the following way:

Let the vertices \\(A\\), \\(B\\), and \\(C\\) (in world space) have texture coordinates \\(t_A\\),
\\(t_B\\), and \\(t_C\\) respectively. Let \\(P\\) be a point in the triangle with barycentric
<<<<<<< HEAD
coordinates \\(\left(m_A, m_B, m_C \right).\\) We can interpolate the texture coordinate at \\(P\\),
=======
coordinates \\(\left(m_A, m_B, m_C \right)\\). We can interpolate the texture coordinate at \\(P\\),
>>>>>>> edc1e905
named \\(t_P\\) as follows:

\\[
t_P = m_A t_A + m_B t_B + m_C t_C.
\\]

There are reasons, beyond computational limitations, why doing this is fundamentally a good way to
interpolate the texture coordinates in our context. Discussing this would go beyond the scope of
this blog post, so [here is an entry point](https://en.wikipedia.org/wiki/Affine_transformation) for
whoever wants to dig deeper.

## The PlayStation Texture Coordinates Computation

As it turns out, the Playstation had to resort to a less-than-ideal approximation of the texture
interpolation because of the hardware limitations of the time. Let us detail what this approximation
looks like and why it yields "wobbly" results.
<<<<<<< HEAD

### Affine Texture Interpolation

Let us fix some notations:

* Let \\(ABC\\) be a non-degenerate triangle in 3D space (and in the positive half-space
\\( z > 0.\\))
* Let \\(\overline{A}\overline{B}\overline{C}\\) be its projection on screen space.
* Let \\(a\\), \\(b\\), and \\(c\\) be the respective texture coordinates of \\(A\\), \\(B\\),
and \\(C.\\)
* Let \\(\overline{P}\\) be a pixel coordinates in screen space.
* Let \\(\left(m_{\overline{A}}, m_{\overline{B}}, m_{\overline{C}}\right)\\) be the barycentric
coordinates of \\(\overline{P}\\) *w.r.t.* triangle \\(\overline{A}\overline{B}\overline{C}.\\)

=======

### Affine Texture Interpolation

Let us fix some notations:

* Let \\(ABC\\) be a non-degenerate triangle in 3D space;
* Let \\(\overline{A}\overline{B}\overline{C}\\) be its projection on screen space;
* Let \\(a\\), \\(b\\), and \\(c\\) be the respective texture coordinates of \\(A\\), \\(B\\),
and \\(C\\).
* Let \\(\overline{P}\\) be a pixel coordinates in screen space;
* Let \\(\left(m_{\overline{A}}, m_{\overline{B}}, m_{\overline{C}}\right)\\) be the barycentric
coordinates of \\(\overline{P}\\) *w.r.t.* triangle \\(\overline{A}\overline{B}\overline{C}\\);

>>>>>>> edc1e905
The affine interpolation of texture coordinates \\(p\\) for the pixel at \\(\overline{P}\\) is given
by:

\\[
p =  m_{\overline{A}} a + m_{\overline{B}} b + m_{\overline{C}} c,
\\]

which doesn't necessarily, at first glance, seem crazy. But upon closer examination, the issue is
that we compute the interpolation of the texture coordinates using the barycentric coordinates in
__*2D screen space*__ and not __*3D world space*__.

This matters a great deal in our case, since we used a perspective projection to go from 3D to 2D
space and as such, the barycentric coordinates in 2D have no reason to be the same as the 3D space
one.

Additionally, the texture coordinates do not change linearly *w.r.t* vertex coordinates \\(x\\),
\\(y\\), and \\(z\\) but rather \\(x\\), \\(y\\), and \\(w = \frac{1}{z}\\) in that projected space.
This is because the perspective projection itself is not linear. This particular property makes the
approximation fundamentally flawed.

The following sketch should help illustrate the issue, from 2D to 1D space:

![Affine Projection in 2D](affine-projection-2d.png)

From this sketch, one can see that \\(\overline{P}\\) is the middle of \\(\left[\overline{A},
\overline{B}\right]\\), or, in other words, its barycentric coordinates are \\(\left(\frac12,
<<<<<<< HEAD
\frac12\right).\\) Its pre-image \\(P\\) under the perspective projection, however, is not the
middle of \\(\left[A, B\right]\\) and thus has different barycentric coordinates altogether.

So how do we fix this?

### The Perspective-Correct Interpolation

As mentioned, in the previous subsection, the "wobbliness" stems from the barycentric coordinates
in 3D and 2D space not coinciding. Let us show how they are actually linked, and what that means for
the texture coordinate computation with as elementary a computation as possible. Start with the 3D
triangle \\(ABC\\) which is both non-degenerate and lies in the positive half-space.

=======
\frac12\right)\\). Its pre-image \\(P\\) under the perspective projection, however, is not the
middle of \\(\left[A, B\right]\\) and thus has different barycentric coordinates altogether.

So how do we fix this?

### The Perspective-Correct Interpolation

As mentioned, in the previous subsection, the crux of the error is to assume that the barycentric
coordinates in 3D and 2D space coincide. Let us show how they are actually linked, and what that
means for the texture coordinate computation with as elementary a computation as possible. Start
with the 3D triangle \\(ABC\\) which is both non-degenerate and lies in the positive half-space

>>>>>>> edc1e905
\\[
\left\\{(x, y, z), \\, (x,y) \in \mathbb{R}^2 \text{ and } z > 0\right\\}.
\\]

Let \\(P\\) be a point in the triangle \\(ABC\\) with barycentric coordinates \\(\left(m_A,
<<<<<<< HEAD
m_B, m_C \right).\\) Let \\(\overline{A}\overline{B}\overline{C}\\) be the projected triangle
on the screen and \\(\overline{P}\\) be the projection of \\(P\\) onto that same screen. Let
\\(\left(m_{\overline{A}}m_{\overline{B}}m_{\overline{C}}\right)\\) be the barycentric coordinates
of \\(\overline{P}\\) in \\(\overline{A}\overline{B}\overline{C}.\\)
=======
m_B, m_C \right)\\). Let \\(\overline{A}\overline{B}\overline{C}\\) be the projected triangle
on the screen and \\(\overline{P}\\) be the projection of \\(P\\) onto that same screen. Let
\\(\left(m_{\overline{A}}m_{\overline{B}}m_{\overline{C}}\right)\\) be the barycentric coordinates
of \\(\overline{P}\\) in \\(\overline{A}\overline{B}\overline{C}\\).
>>>>>>> edc1e905

Let us first write:

\\[
m_A A + m_B B + m_C C = P
\\]

which implies that

\\[
\left\\{\begin{aligned}
& z_A m_A \overline{A} + z_B m_B \overline{B} +z_C m_C \overline{C} = P \\\
& \text{and} \\\
& z_A m_A + z_B m_B + z_C m_C = z_P
\end{aligned}\right.
\\]

which, in turn, implies that

\\[
\left\\{\begin{aligned}
& \frac{z_A m_A}{z_P} \overline{A} + \frac{z_B m_B}{z_P} \overline{B} + \frac{z_C m_C}{z_P}
\overline{C} = \overline{P} \\\
& \text{and} \\\
& \frac{z_A m_A}{z_P} + \frac{z_B m_B}{z_P} + \frac{z_C m_C}{z_P} = 1
\end{aligned}\right.
\\]

hence
\\[
{m_{\overline{A}}} = \frac{z_A m_A}{z_P} ,\\,
{m_{\overline{B}}} = \frac{z_B m_B}{z_P} ,\\,
{m_{\overline{C}}} = \frac{z_C m_C}{z_P}.
\\]

From here on, it is clear that if we wish to interpolate the texture coordinates of point
\\(\overline{P}\\), we need to compute the depth \\(z_P\\) so as to infer the barycentric
coordinates of point \\(P\\) in 3D space. Its inverse is easily computed as

\\[
\frac{1}{z_P} = \frac{m_{\overline{A}}}{z_A} + \frac{m_{\overline{B}}}{z_B} +
\frac{m_{\overline{C}}}{z_C}.
\\]

This is a trivial consequence of

\\[
m_A + m_B + m_C = 1
\\]

and the previous identities between the barycentric coordinates in 2D screen space and 3D world
space.

In summary, the computation of the texture coordinates for a given pixel in a given triangle should
look somewhat like this:

```c

vec2 get_tex_coords(int pixRow, int pixCol, tri3D pTri) {
  // maps display to screen coordinates
  vec3 pScrCoords = screen_coords(pixRow, pixCol) 

  // Compute barycentric coordinates of pixel in screen space
  float sAreaInv = 1.f / s_area2D(pTri.pos[0], pTri.pos[1], pTri.pos[2]);

  float m0 = sAreaInv * s_area2D(pScrCoords, pTri.pos[1], pTri.pos[2]);
  float m1 = sAreaInv * s_area2D(pTri.pos[0], pScrCoords, pTri.pos[2]);
  float m2 = sAreaInv * s_area2D(pTri.pos[0], pTri.pos[1], pScrCoords);

  // Divide by the depth of the vertices (which we precomputed and stored on the
  // z component)
  m0 *= pTri.pos[0].z; 
  m1 *= pTri.pos[1].z; 
  m2 *= pTri.pos[2].z; 

  // Compute the depth of the pixel in 3D space
  float z = 1.f / (m0 + m1 + m2);

  // And now compute the components of each texture coordinates
  float u = z * (m0 * pTri.tex[0].u + m1 * pTri.tex[1].u + m2 * pTri.tex[2].u);
  float v = z * (m0 * pTri.tex[0].v + m1 * pTri.tex[1].v + m2 * pTri.tex[2].v);
  
  return (vec2) {u, v};
}
```

## Conclusion

It is really fascinating to me how hardware limitations, dictated by the technologies and costs
<<<<<<< HEAD
of the time, led designers and engineers to make such trade-offs. They, arguably, made the games
=======
of the time, led designers and engineers to make such trade-offs. They, arguably, made the game
>>>>>>> edc1e905
look worse at the time, but through the console achieving cult status, the screen space affine
interpolation of textures became a distinct look that we now find endearing.

So much so in fact that, should you want to create a game or an animation which emulates that look,
you now know one piece of the puzzle. You could, like me, write a software renderer which suits your
need, or, if you wanted to go the GPU accelerated way use some shader trickery to achieve the same
effect. You essentially need to revert the perspective projection by multiplying by the weights.

And should you want to push it even further: this was not the only notable sacrifice that the
Playstation engineers had to make in the name of cost and performance optimisation. As mentioned
<<<<<<< HEAD
earlier, the hardware lacked a z-buffer --- which seems wild to me considering this was a 3D first
console --- as well as... floating points!
=======
earlier, the hardware lacked a z-buffer (as was usual at the time as far as I know), as well as...
floating points!
>>>>>>> edc1e905

So, on top of the *wobble*, the computations had to be made with fixed points which did not allow
for sub-pixel precision, which explains the *jitter* of Playstation games too. It also makes me
wonder whether the lack of precision would have made a perspective correct interpolation not doable
or not look better enough to justify the computational cost. 

Now, I'll go play Crash Bandicoot again, admire the jitter and wobble, and get sad once more at the
realisation that my reflexes really are not what they used to be.<|MERGE_RESOLUTION|>--- conflicted
+++ resolved
@@ -18,13 +18,8 @@
 I just wanted to write a blog post about something funny I have learned relatively recently. If you
 have played any PlayStation 1 games, you'll know that the graphics --- the textures in particular
 --- seem to always contort and distort in strange ways as the viewing angles of the objects change.
-<<<<<<< HEAD
-For illustrative purposes, I slapped together a tiny software renderer I wrote which somewhat
-emulates this behaviour on a rotating cube. Here is the pixelated output:
-=======
 For illustrative purposes, I quickly slapped together a tiny software renderer I wrote which
 somewhat emulates this behaviour on a rotating cube. Here is the pixelated output:
->>>>>>> edc1e905
 
 {{< video
   src="psone-cube.mp4"
@@ -33,17 +28,9 @@
 >}}
 
 Notice in particular the jarring distortions along a diagonal of each square face of this cube (this
-<<<<<<< HEAD
 happens to be the diagonal along which each square is partitioned into two triangles). There are a
 few factors that came into play to explain that phenomenon on the original hardware, and I'll
 explain the main one here.
-=======
-happens to be the diagonal along which each square is partitioned into two triangles). Now, I am
-not pretending that what I hacked together is a faithful representation of how the PlayStation
-does all its rendering, or that that wobble can be attributed to a single factor. That being said,
-I did strive to emulate what is the most important reason for that particular behaviour, so I'll
-expose this here.
->>>>>>> edc1e905
 
 Should you want to see a more faithful example of PlayStation graphics, do yourself a favour, and
 watch a walkthrough of [some classic](https://www.youtube.com/watch?v=sbKBbTqTeT8), or better yet,
@@ -61,17 +48,10 @@
 
 ### Basics of Triangle Rasterisation
 
-<<<<<<< HEAD
 First, a refresher (or crash-course) on raterisation. I'll only explain what is strictly necessary
 for this post to be self contained, but should you want some more details, or
 even write your own first renderer, [here is a great first introduction to the
 matter](https://github.com/ssloy/tinyrenderer).
-=======
-First a little refresher (or crash-course) on how 3D is being renderer on screen through
-rasterisation. I'll only explain what is strictly necessary for this post to be self contained, but
-should you want some more details, or even write your own first renderer, [here is a great first
-introduction to the matter](https://github.com/ssloy/tinyrenderer).
->>>>>>> edc1e905
 
 What is rasterisation in our context? It is the act of representing a triangle (or any geometrical
 object) in 3D space as a bunch of pixels on a 2D display. Let us make the concepts precise
@@ -98,19 +78,10 @@
 ultrawide), and model the display by a plane in the 3D space. We'll call it the *screen*. There are
 three main steps:
 
-<<<<<<< HEAD
-=======
-Displays being 2-dimensional, we have to project these onto a 2D space. Let us keep not worry
-about the actual "physical" properties of our display (resolution, curvature if you have a CRT or a
-Gamerz™ ultrawide), and model the display by a plane in the 3D space. We'll call it the *screen*.
-There are three main steps:
-
->>>>>>> edc1e905
 1. Project the triangle to the screen.
 1. Compute a *bounding box* for the projected 2D triangle.
 1. Determine which pixels in the bounding box are inside the projected triangle and shade them. 
 
-
 ---
 {data-content=Projection}
 
@@ -121,15 +92,9 @@
 Let us fix some conventions about the orientation and basis of these spaces in order to formalise
 these projections.
 
-<<<<<<< HEAD
 * The *world space* is the euclidian space \\(\mathbb{R}^3.\\)
 * The *camera* (or *observer*) is placed at the origin \\(O.\\)
 * The *screen space* is the plane of equation \\(z = 1.\\)
-=======
-* The *world space* is the euclidian space \\(\mathbb{R}^3\\).
-* The *camera* (or *observer*) is placed at the origin \\(O\\).
-* The *screen space* is the plane of equation \\(z = 1\\).
->>>>>>> edc1e905
 * The world coordinates are expressed in an orthonormal basis (also called *right-handed*).
 
 > __Remark__: The orientation is dependent on some choice of coordinate systems as there is not a
@@ -159,10 +124,7 @@
 ![projection](projection.png)
 
 In this instance, the projection is:
-<<<<<<< HEAD
-
-=======
->>>>>>> edc1e905
+
 \\[
 \begin{align*}
 p:\mathbb{R}^3\setminus P_z &\rightarrow \mathbb{R}^3 \\\
@@ -207,17 +169,11 @@
 {data-content="Checking if a Point is in a Triangle"}
 
 We want to check for every pixel in the bounding box whether they are in the projected triangle.
-<<<<<<< HEAD
 If it is in we shade it, else, we ignore it.
 
 To check whether a point \\(P\\) in \\(\mathbb{R}^2\\) is in a non-degenerate triangle \\(ABC\\)
 we need to express the coordinates of \\(P\\) as a weighed average of the coordinates of \\(A\\),
 \\(B\\), and \\(C.\\)
-=======
-If it is in we shade it, else, we ignore it. To check whether a point \\(P\\)
-in \\(\mathbb{R}^2\\) is in a non-degenerate triangle \\(ABC\\) we need to express the
-coordinates of \\(P\\) as a weighed average of the coordinates of \\(A\\), \\(B\\), and \\(C\\).
->>>>>>> edc1e905
 
 More formally, say our plane has origin \\(O\\), then
 
@@ -232,26 +188,16 @@
 \right.
 \\]
 
-<<<<<<< HEAD
 These three quantities \\(\left(m_A, m_B, m_C\right)\\) are the *barycentric coordinates* of \\(P\\)
 in the plane defined by the triangle \\(ABC.\\) These coordinates satisfy a property which is of
-=======
-These three quantities \\(\left(m_A, m_B, m_C\right)\\) are the barycentric coordinates of \\(P\\)
-in the plane defined by the triangle \\(ABC\\). These coordinate satisfy a property which is of
->>>>>>> edc1e905
 interest to us:
 
 \\[
 P \in ABC \Leftrightarrow m_A \geq 0 \ \text{and} \ m_B \geq 0 \ \text{and} \ m_C \geq 0.
 \\]
 
-<<<<<<< HEAD
 Thus we only need to compute these coordinates to be able to determine whether a point falls inside
 or outside the triangle. There are many ways to compute them, but we'll just admit the following
-=======
-Thus we only need to compute these coordinate to be able to determine whether a point falls inside
-or outside the triangle. We can derive these in several ways, but we'll just admit the following
->>>>>>> edc1e905
 formula, chosen by virtue of its symmetry and ease of computation:
 
 > ##### Barycentric Coordinates Formula
@@ -283,26 +229,15 @@
 ---
 {data-content="A Quick Word on Depth"}
 
-<<<<<<< HEAD
 Lastly, we need to talk about *depth*, as it is both fundamental to rasterisation, and relevant to
 the PlayStation's hardware shortcomings.
-=======
-I won't get into too much detail here, as at that point, we already have all that is necessary to
-understand the issue with the PlayStation texturing. That being said, I'll just say two words about
-*depth*, as it is both fundamental to rasterisation, and relevant to the PlayStation's hardware
-shortcomings.
->>>>>>> edc1e905
 
 If your scene contains more than one triangle, it is plausible that one is in front of another
 from the point of view of the camera. In that case, some pixel may need shading more than once, so
 how can we choose which shade is the appropriate one?
 
 Well, the appropriate pixel is the one from the triangle we can actually see, *i.e.* the one closest
-<<<<<<< HEAD
 to us: it is the one with the smallest (positive) *depth* \\(z\\)!
-=======
-to us: it is the one with the smallest *depth* \\(z\\)!
->>>>>>> edc1e905
 
 A standard method is to cache the depths of the pixels we have already encountered and check against
 it for each pixel. If we already have a depth value at that pixel position, and it's smaller than
@@ -311,12 +246,8 @@
 
 These days, GPUs have dedicated hardware for this cache, called the *z-buffer*, so game and engine
 devs need not be concerned about it in the same way that Playstation era devs did, as they had to
-<<<<<<< HEAD
 program that buffer themselves, in software. Yes, for 3D games, on a console advertised as
 3D-first. Bummer...
-=======
-program that buffer themselves, in software.
->>>>>>> edc1e905
 
 ---
 {data-content="Summary"}
@@ -373,11 +304,7 @@
 [NURBS](https://en.wikipedia.org/wiki/Non-uniform_rational_B-spline)) which are ubiquitous in these
 domains.
 
-<<<<<<< HEAD
 Here, however, here we are only interested in mapping textures onto triangles. So we'll take a
-=======
-Here, however, here we are just interested in mapping textures onto triangles. So we'll take a
->>>>>>> edc1e905
 shortcut.
 
 We need to add some additional data to our triangles:
@@ -399,11 +326,7 @@
 
 Let the vertices \\(A\\), \\(B\\), and \\(C\\) (in world space) have texture coordinates \\(t_A\\),
 \\(t_B\\), and \\(t_C\\) respectively. Let \\(P\\) be a point in the triangle with barycentric
-<<<<<<< HEAD
 coordinates \\(\left(m_A, m_B, m_C \right).\\) We can interpolate the texture coordinate at \\(P\\),
-=======
-coordinates \\(\left(m_A, m_B, m_C \right)\\). We can interpolate the texture coordinate at \\(P\\),
->>>>>>> edc1e905
 named \\(t_P\\) as follows:
 
 \\[
@@ -420,7 +343,6 @@
 As it turns out, the Playstation had to resort to a less-than-ideal approximation of the texture
 interpolation because of the hardware limitations of the time. Let us detail what this approximation
 looks like and why it yields "wobbly" results.
-<<<<<<< HEAD
 
 ### Affine Texture Interpolation
 
@@ -435,21 +357,6 @@
 * Let \\(\left(m_{\overline{A}}, m_{\overline{B}}, m_{\overline{C}}\right)\\) be the barycentric
 coordinates of \\(\overline{P}\\) *w.r.t.* triangle \\(\overline{A}\overline{B}\overline{C}.\\)
 
-=======
-
-### Affine Texture Interpolation
-
-Let us fix some notations:
-
-* Let \\(ABC\\) be a non-degenerate triangle in 3D space;
-* Let \\(\overline{A}\overline{B}\overline{C}\\) be its projection on screen space;
-* Let \\(a\\), \\(b\\), and \\(c\\) be the respective texture coordinates of \\(A\\), \\(B\\),
-and \\(C\\).
-* Let \\(\overline{P}\\) be a pixel coordinates in screen space;
-* Let \\(\left(m_{\overline{A}}, m_{\overline{B}}, m_{\overline{C}}\right)\\) be the barycentric
-coordinates of \\(\overline{P}\\) *w.r.t.* triangle \\(\overline{A}\overline{B}\overline{C}\\);
-
->>>>>>> edc1e905
 The affine interpolation of texture coordinates \\(p\\) for the pixel at \\(\overline{P}\\) is given
 by:
 
@@ -476,7 +383,6 @@
 
 From this sketch, one can see that \\(\overline{P}\\) is the middle of \\(\left[\overline{A},
 \overline{B}\right]\\), or, in other words, its barycentric coordinates are \\(\left(\frac12,
-<<<<<<< HEAD
 \frac12\right).\\) Its pre-image \\(P\\) under the perspective projection, however, is not the
 middle of \\(\left[A, B\right]\\) and thus has different barycentric coordinates altogether.
 
@@ -489,36 +395,15 @@
 the texture coordinate computation with as elementary a computation as possible. Start with the 3D
 triangle \\(ABC\\) which is both non-degenerate and lies in the positive half-space.
 
-=======
-\frac12\right)\\). Its pre-image \\(P\\) under the perspective projection, however, is not the
-middle of \\(\left[A, B\right]\\) and thus has different barycentric coordinates altogether.
-
-So how do we fix this?
-
-### The Perspective-Correct Interpolation
-
-As mentioned, in the previous subsection, the crux of the error is to assume that the barycentric
-coordinates in 3D and 2D space coincide. Let us show how they are actually linked, and what that
-means for the texture coordinate computation with as elementary a computation as possible. Start
-with the 3D triangle \\(ABC\\) which is both non-degenerate and lies in the positive half-space
-
->>>>>>> edc1e905
 \\[
 \left\\{(x, y, z), \\, (x,y) \in \mathbb{R}^2 \text{ and } z > 0\right\\}.
 \\]
 
 Let \\(P\\) be a point in the triangle \\(ABC\\) with barycentric coordinates \\(\left(m_A,
-<<<<<<< HEAD
 m_B, m_C \right).\\) Let \\(\overline{A}\overline{B}\overline{C}\\) be the projected triangle
 on the screen and \\(\overline{P}\\) be the projection of \\(P\\) onto that same screen. Let
 \\(\left(m_{\overline{A}}m_{\overline{B}}m_{\overline{C}}\right)\\) be the barycentric coordinates
 of \\(\overline{P}\\) in \\(\overline{A}\overline{B}\overline{C}.\\)
-=======
-m_B, m_C \right)\\). Let \\(\overline{A}\overline{B}\overline{C}\\) be the projected triangle
-on the screen and \\(\overline{P}\\) be the projection of \\(P\\) onto that same screen. Let
-\\(\left(m_{\overline{A}}m_{\overline{B}}m_{\overline{C}}\right)\\) be the barycentric coordinates
-of \\(\overline{P}\\) in \\(\overline{A}\overline{B}\overline{C}\\).
->>>>>>> edc1e905
 
 Let us first write:
 
@@ -608,11 +493,7 @@
 ## Conclusion
 
 It is really fascinating to me how hardware limitations, dictated by the technologies and costs
-<<<<<<< HEAD
 of the time, led designers and engineers to make such trade-offs. They, arguably, made the games
-=======
-of the time, led designers and engineers to make such trade-offs. They, arguably, made the game
->>>>>>> edc1e905
 look worse at the time, but through the console achieving cult status, the screen space affine
 interpolation of textures became a distinct look that we now find endearing.
 
@@ -623,13 +504,8 @@
 
 And should you want to push it even further: this was not the only notable sacrifice that the
 Playstation engineers had to make in the name of cost and performance optimisation. As mentioned
-<<<<<<< HEAD
 earlier, the hardware lacked a z-buffer --- which seems wild to me considering this was a 3D first
 console --- as well as... floating points!
-=======
-earlier, the hardware lacked a z-buffer (as was usual at the time as far as I know), as well as...
-floating points!
->>>>>>> edc1e905
 
 So, on top of the *wobble*, the computations had to be made with fixed points which did not allow
 for sub-pixel precision, which explains the *jitter* of Playstation games too. It also makes me
